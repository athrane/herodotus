--- conflicted
+++ resolved
@@ -32,15 +32,9 @@
      * Logic:
      * 1. Read State: Reads the current state from the EventConsequence field 
      *    of the DataSetEvent in the entity's DataSetEventComponent
-<<<<<<< HEAD
-     * 2. Find Triggers: Accesses the singleton DataSetComponent and filters 
-     *    for events where EventTrigger matches the current state
-     * 3. Generate Choices: Creates a ChoiceComponent with valid choices
-=======
      * 2. Find causes: Accesses the singleton DataSetComponent and filters 
      *    for events where cause matches the current state
      * 3. Generate Choices: Creates a DilemmaComponent with valid choices
->>>>>>> 36e56235
      *    and attaches it to the entity
      * 
      * @param entity - The entity to process (should be the player entity).
